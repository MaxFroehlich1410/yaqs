# Copyright (c) 2025 Chair for Design Automation, TUM
# All rights reserved.
#
# SPDX-License-Identifier: MIT
#
# Licensed under the MIT License

"""Tests for the Gate Library utility functions and gates in the YAQS core.

This module includes unit tests for:
- Utility functions `split_tensor` and `extend_gate`, ensuring correct tensor operations for MPO construction.
- Quantum gates provided by `GateLibrary`, verifying the correctness of tensors, matrices, and gate operations.

Specifically, tests ensure:
- Tensors are correctly split and reshaped for MPO representations.
- Identity tensors are correctly inserted between gates when necessary.
- Gates have correctly set parameters, sites, and tensors.
- Gate tensors match their expected unitary matrix representations.
- Gates behave correctly when their sites are specified in reversed order.

These tests validate the internal consistency of quantum gate representations used within the YAQS framework.
"""

from __future__ import annotations

from typing import TYPE_CHECKING

import numpy as np
import pytest
from numpy.testing import assert_allclose, assert_array_equal

from mqt.yaqs.core.data_structures.networks import MPO
from mqt.yaqs.core.libraries.gate_library import GateLibrary, extend_gate, split_tensor

if TYPE_CHECKING:
    from numpy.typing import NDArray


def testsplit_tensor_valid_shape() -> None:
    """Test that split_tensor correctly splits a tensor of shape (2,2,2,2) into two tensors.

    The test creates a tensor with values 0..15 reshaped to (2,2,2,2) and then applies split_tensor.
    It verifies that the result is a list of two tensors, where the first tensor has a dummy dimension added
    (expected shape (2, 2, 1, r)) and the second tensor has shape (2, 2, r, 1).
    """
    # Create a simple tensor of shape (2,2,2,2) with values 0..15.
    tensor = np.arange(16, dtype=float).reshape(2, 2, 2, 2)
    tensors = split_tensor(tensor)
    # Expect a list of two tensors.
    assert isinstance(tensors, list)
    assert len(tensors) == 2

    t1, t2 = tensors
    # t1 should have 4 dimensions and its first two dimensions equal 2.
    assert t1.ndim == 4
    assert t1.shape[0] == 2
    assert t1.shape[1] == 2

    # t2 should also be 4-dimensional with its first two dimensions equal 2.
    assert t2.ndim == 4
    assert t2.shape[0] == 2
    assert t2.shape[1] == 2


def testsplit_tensor_invalid_shape() -> None:
    """Test that split_tensor raises an AssertionError when the input tensor does not have shape (2,2,2,2).

    The test creates a tensor of shape (2,2,2) and expects an assertion error.
    """
    tensor = np.zeros((2, 2, 2))
    with pytest.raises(AssertionError):
        split_tensor(tensor)


def testextend_gate_no_identity() -> None:
    """Test extend_gate when no identity tensor is required.

    This test uses a simple tensor (4x4 identity reshaped to (2,2,2,2)) and sites such that the gap between sites is 1.
    It checks that the resulting MPO has exactly two tensors.
    """
    tensor = np.eye(4).reshape(2, 2, 2, 2)
    sites = [0, 1]  # No gap, so no identity tensor should be added.
    mpo = extend_gate(tensor, sites)
    assert isinstance(mpo, MPO)
    assert len(mpo.tensors) == 2


def testextend_gate_with_identity() -> None:
    """Test extend_gate when an identity tensor is required.

    This test uses a simple tensor (4x4 identity reshaped to (2,2,2,2)) with sites that have a gap (difference 2),
    which should insert one identity tensor. It verifies that the MPO contains three tensors and that the
    identity tensor has the expected structure.
    """
    tensor = np.eye(4).reshape(2, 2, 2, 2)
    sites = [0, 2]  # Gap present, one identity tensor inserted.
    mpo = extend_gate(tensor, sites)
    assert isinstance(mpo, MPO)
    assert len(mpo.tensors) == 3

    identity_tensor = mpo.tensors[1]
    prev_bond = mpo.tensors[0].shape[3]
    assert identity_tensor.shape == (2, 2, prev_bond, prev_bond)
    for i in range(prev_bond):
        assert_array_equal(identity_tensor[:, :, i, i], np.eye(2))


def testextend_gate_reverse_order() -> None:
    """Test that extend_gate correctly handles reverse ordering of sites.

    This test applies extend_gate with sites provided in reverse order, reverses the resulting MPO tensors,
    and verifies that each tensor matches the transpose of the forward-order result on axes (0,1,3,2).
    """
    tensor = np.eye(4).reshape(2, 2, 2, 2)
    mpo_forward = extend_gate(tensor, [0, 1])
    mpo_reverse = extend_gate(tensor, [1, 0])
    mpo_reverse.tensors.reverse()
    for t_f, t_r in zip(mpo_forward.tensors, mpo_reverse.tensors):
        assert_allclose(t_r, np.transpose(t_f, (0, 1, 3, 2)))


def test_gate_x() -> None:
    """Test the X gate from GateLibrary.

    This test creates an X gate, sets its site, and verifies that the sites attribute is correct.
    It also checks that the gate's tensor is equal to its matrix.
    """
    gate = GateLibrary.x()
    gate.set_sites(0)
    assert gate.sites == [0]
    assert_array_equal(gate.tensor, gate.matrix)


def test_gate_y() -> None:
    """Test the Y gate from GateLibrary.

    This test creates a Y gate, sets its site, and checks that its tensor equals its matrix.
    """
    gate = GateLibrary.y()
    gate.set_sites(0)
    assert gate.sites == [0]
    assert_array_equal(gate.tensor, gate.matrix)


def test_gate_z() -> None:
    """Test the Z gate from GateLibrary.

    This test creates a Z gate, sets its site, and checks that its tensor equals its matrix.
    """
    gate = GateLibrary.z()
    gate.set_sites(0)
    assert gate.sites == [0]
    assert_array_equal(gate.tensor, gate.matrix)


def test_gate_id() -> None:
    """Test the identity gate from GateLibrary.

    This test creates the identity gate, sets its site, and verifies that its tensor matches its matrix.
    """
    gate = GateLibrary.id()
    gate.set_sites(0)
    assert gate.sites == [0]
    assert_array_equal(gate.tensor, gate.matrix)


def test_gate_sx() -> None:
    """Test the square-root X (sx) gate from GateLibrary.

    This test creates an sx gate, sets its site, and checks that its tensor equals its matrix.
    """
    gate = GateLibrary.sx()
    gate.set_sites(0)
    assert gate.sites == [0]
    assert_array_equal(gate.tensor, gate.matrix)


def test_gate_h() -> None:
    """Test the Hadamard (H) gate from GateLibrary.

    This test creates an H gate, sets its site, and verifies that its tensor equals its matrix.
    """
    gate = GateLibrary.h()
    gate.set_sites(0)
    assert gate.sites == [0]
    assert_array_equal(gate.tensor, gate.matrix)


def test_gate_phase() -> None:
    """Test the phase (p) gate from GateLibrary.

    This test sets a rotation parameter for the phase gate, sets its site, and verifies that its generator
    is computed correctly. It also confirms that the tensor equals the matrix.
    """
    gate = GateLibrary.p()
    theta = np.pi / 3
    gate.set_params([theta])
    gate.set_sites(4)
    assert gate.sites == [4]
    assert_array_equal(gate.tensor, gate.matrix)


def test_gate_rx() -> None:
    """Test the Rx gate from GateLibrary.

    This test sets a rotation parameter for the Rx gate, sets its site, and verifies that its tensor
    equals the expected rotation matrix.
    """
    gate = GateLibrary.rx()
    theta = np.pi / 2
    gate.set_params([theta])
    gate.set_sites(1)
    expected = np.array([[np.cos(theta / 2), -1j * np.sin(theta / 2)], [-1j * np.sin(theta / 2), np.cos(theta / 2)]])
    assert_allclose(gate.tensor, expected)


def test_gate_ry() -> None:
    """Test the Ry gate from GateLibrary.

    This test sets a rotation parameter for the Ry gate, sets its site, and verifies that both its matrix
    and tensor match the expected rotation matrix.
    """
    gate = GateLibrary.ry()
    theta = np.pi / 3
    gate.set_params([theta])
    gate.set_sites(1)
    expected = np.array([[np.cos(theta / 2), -np.sin(theta / 2)], [np.sin(theta / 2), np.cos(theta / 2)]])
    assert_allclose(gate.matrix, expected)
    assert_allclose(gate.tensor, expected)


def test_gate_rz() -> None:
    """Test the Rz gate from GateLibrary.

    This test sets a rotation parameter for the Rz gate, sets its site, and verifies that both its matrix
    and tensor match the expected diagonal rotation matrix.
    """
    gate = GateLibrary.rz()
    theta = np.pi / 4
    gate.set_params([theta])
    gate.set_sites(2)
    expected = np.array([[np.exp(-1j * theta / 2), 0], [0, np.exp(1j * theta / 2)]])
    assert_allclose(gate.matrix, expected)
    assert_allclose(gate.tensor, expected)


def test_gate_u3() -> None:
    """Test the U3 gate.

    This test sets the parameters (theta, phi, lambda) for the U3 gate and verifies that its tensor,
    which is equivalent to the 2x2 unitary matrix representation, matches the expected matrix.
    """
    gate = GateLibrary.u()
    theta = np.pi / 2
    phi = np.pi / 4
    lam = np.pi / 3
    gate.set_params([theta, phi, lam])
    gate.set_sites(0)  # For a single-qubit gate, only one site is needed.

    expected = np.array([
        [np.cos(theta / 2), -np.exp(1j * lam) * np.sin(theta / 2)],
<<<<<<< HEAD
        [np.exp(1j * phi) * np.sin(theta / 2), np.exp(1j * (phi + lam)) * np.cos(theta / 2)]
=======
        [np.exp(1j * phi) * np.sin(theta / 2), np.exp(1j * (phi + lam)) * np.cos(theta / 2)],
>>>>>>> 2c7c6ba2
    ])

    assert_allclose(gate.tensor, expected)


def test_gate_cx() -> None:
    """Test the CX (controlled-NOT) gate from GateLibrary.

    This test sets the control and target sites for a CX gate and verifies that:
      - The sites attribute is correctly set.
      - The tensor is reshaped to (2,2,2,2).
      - An MPO has been constructed and contains at least two tensors.
    """
    gate = GateLibrary.cx()
    gate.set_sites(0, 1)
    assert gate.sites == [0, 1]
    assert gate.tensor.shape == (2, 2, 2, 2)
    assert hasattr(gate, "mpo")
    assert isinstance(gate.mpo, MPO)
    assert len(gate.mpo.tensors) >= 2


def test_gate_cz() -> None:
    """Test the CZ (controlled-Z) gate from GateLibrary.

    This test sets a CZ gate in forward order and then in reverse order,
    verifying that in the reverse order the tensor is the transpose (axes (1,0,3,2)) of the forward tensor.
    """
    # Forward order
    gate = GateLibrary.cz()
    gate.set_sites(0, 1)
    tensor_forward = gate.tensor.copy()
    assert gate.sites == [0, 1]
    # Reverse order: tensor should be transposed on axes (1,0,3,2)
    gate_rev = GateLibrary.cz()
    gate_rev.set_sites(1, 0)
    expected = np.transpose(tensor_forward, (1, 0, 3, 2))
    np.testing.assert_allclose(gate_rev.tensor, expected)


def test_gate_swap() -> None:
    """Test the SWAP gate from GateLibrary.

    This test sets the sites for a SWAP gate and verifies that:
      - The sites attribute is correct.
      - The tensor matches the matrix reshaped to (2,2,2,2).
    """
    gate = GateLibrary.swap()
    gate.set_sites(2, 3)
    assert gate.sites == [2, 3]
    expected = gate.matrix.reshape(2, 2, 2, 2)
    assert_array_equal(gate.tensor, expected)


def test_gate_rxx() -> None:
    """Test the Rxx gate from GateLibrary.

    This test sets a rotation parameter for the Rxx gate and verifies that its tensor,
    when reshaped to (2,2,2,2), matches the expected matrix.
    """
    gate = GateLibrary.rxx()
    theta = np.pi / 3
    gate.set_params([theta])
    gate.set_sites(0, 1)
    expected = gate.matrix.reshape(2, 2, 2, 2)
    assert_allclose(gate.tensor, expected)


def test_gate_ryy() -> None:
    """Test the Ryy gate from GateLibrary.

    This test sets a rotation parameter for the Ryy gate and verifies that its tensor,
    when reshaped to (2,2,2,2), matches the expected matrix.
    """
    gate = GateLibrary.ryy()
    theta = np.pi / 4
    gate.set_params([theta])
    gate.set_sites(1, 2)
    expected = gate.matrix.reshape(2, 2, 2, 2)
    assert_allclose(gate.tensor, expected)


def test_gate_rzz() -> None:
    """Test the Rzz gate from GateLibrary.

    This test sets a rotation parameter for the Rzz gate and verifies that its tensor,
    when reshaped to (2,2,2,2), matches the expected matrix.
    """
    gate = GateLibrary.rzz()
    theta = np.pi / 6
    gate.set_params([theta])
    gate.set_sites(0, 1)
    expected = gate.matrix.reshape(2, 2, 2, 2)
    assert_allclose(gate.tensor, expected)


def test_gate_cphase_forward() -> None:
    """Test the forward order of the CPhase gate from GateLibrary.

    This test sets the parameters for a CPhase gate and sets the sites in forward order.
    It verifies that the tensor, when reshaped to (2,2,2,2), matches the expected matrix.
    """
    gate = GateLibrary.cp()
    theta = np.pi / 2
    gate.set_params([theta])
    gate.set_sites(0, 1)  # Forward order
    expected: NDArray[np.complex128] = np.reshape(gate.matrix, (2, 2, 2, 2))
    assert_array_equal(gate.tensor, expected)


def test_gate_cphase_reverse() -> None:
    """Test the reverse order of the CPhase gate from GateLibrary.

    This test sets the parameters for a CPhase gate and sets the sites in reverse order.
    It then verifies that the tensor is correctly transposed (axes (1,0,3,2)) relative to the forward order.
    """
    gate = GateLibrary.cp()
    theta = np.pi / 2
    gate.set_params([theta])
    gate.set_sites(1, 0)  # Reverse order; tensor should be transposed on (1,0,3,2)
    expected: NDArray[np.complex128] = np.reshape(gate.matrix, (2, 2, 2, 2))
    expected = np.transpose(expected, (1, 0, 3, 2))
    assert_allclose(gate.tensor, expected)<|MERGE_RESOLUTION|>--- conflicted
+++ resolved
@@ -259,11 +259,7 @@
 
     expected = np.array([
         [np.cos(theta / 2), -np.exp(1j * lam) * np.sin(theta / 2)],
-<<<<<<< HEAD
-        [np.exp(1j * phi) * np.sin(theta / 2), np.exp(1j * (phi + lam)) * np.cos(theta / 2)]
-=======
         [np.exp(1j * phi) * np.sin(theta / 2), np.exp(1j * (phi + lam)) * np.cos(theta / 2)],
->>>>>>> 2c7c6ba2
     ])
 
     assert_allclose(gate.tensor, expected)
