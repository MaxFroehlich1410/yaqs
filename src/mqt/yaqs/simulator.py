--- conflicted
+++ resolved
@@ -199,9 +199,9 @@
 
     args = [(i, initial_state, noise_model, sim_params, operator) for i in range(sim_params.num_traj)]
 
+
     if parallel and sim_params.num_traj > 1:
         max_workers = max(1, available_cpus() - 1)
-<<<<<<< HEAD
         ctx = multiprocessing.get_context("spawn")
 
         # Batch trajectories to reduce overhead
@@ -215,11 +215,6 @@
             initargs=(1,),
         ) as executor:
             futures = {executor.submit(_run_batch, backend, batch): idx for idx, batch in enumerate(batches)}
-=======
-
-        with concurrent.futures.ProcessPoolExecutor(max_workers=max_workers) as executor:
-            futures = {executor.submit(backend, arg): arg[0] for arg in args}
->>>>>>> fa47fb51
             with tqdm(total=sim_params.num_traj, desc="Running trajectories", ncols=80) as pbar:
                 while futures:
                     done, _ = concurrent.futures.wait(futures, return_when=concurrent.futures.FIRST_COMPLETED)
