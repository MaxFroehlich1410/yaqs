--- conflicted
+++ resolved
@@ -289,11 +289,7 @@
         if decomposition == "QR":
             site_tensor, bond_tensor = right_qr(tensor)
         elif decomposition == "SVD":
-<<<<<<< HEAD
-            site_tensor, s_vec, v_mat = truncated_right_svd(tensor, threshold=None, max_bond_dim=None)
-=======
             site_tensor, s_vec, v_mat = truncated_right_svd(tensor, threshold=1e-15, max_bond_dim=None)
->>>>>>> 098591f8
             bond_tensor = np.diag(s_vec) @ v_mat
         self.tensors[current_orthogonality_center] = site_tensor
 
