--- conflicted
+++ resolved
@@ -17,20 +17,10 @@
 
 from __future__ import annotations
 
-<<<<<<< HEAD
-from typing import TYPE_CHECKING
-
-=======
 # ignore non-lowercase argument names for physics notation
 # ruff: noqa: N803
->>>>>>> 098591f8
 import numpy as np
 from qiskit.circuit import QuantumCircuit
-from scipy.linalg import expm
-
-if TYPE_CHECKING:
-    from numpy.random import Generator
-    from numpy.typing import NDArray
 
 from .circuit_library_utils import add_random_single_qubit_rotation
 
@@ -84,11 +74,7 @@
         # If periodic, add an additional long-range gate between qubit L-1 and qubit 0.
         if periodic and L > 1:
             circ.rzz(beta, qubit1=0, qubit2=L - 1)
-<<<<<<< HEAD
-        circ.barrier()
-=======
             circ.barrier()
->>>>>>> 098591f8
 
     return circ
 
@@ -159,11 +145,7 @@
                 q1 = site_index(row, col)
                 q2 = site_index(row + 1, col)
                 circ.rzz(beta, q1, q2)
-<<<<<<< HEAD
-        circ.barrier()
-=======
                 circ.barrier()
->>>>>>> 098591f8
 
     return circ
 
@@ -354,6 +336,84 @@
         circ.barrier()
 
     return circ
+
+
+def nearest_neighbour_random_circuit(
+    n_qubits: int,
+    layers: int,
+    seed: int = 42,
+) -> QuantumCircuit:
+    """Creates a random circuit with single and two-qubit nearest-neighbor gates.
+
+    Gates are sampled following the prescription in https://arxiv.org/abs/2002.07730.
+
+    Returns:
+        A `QuantumCircuit` on `n_qubits` implementing `layers` of alternating
+        random single-qubit rotations and nearest-neighbor CZ/CX entanglers.
+    """
+    rng = np.random.default_rng(seed)
+    qc = QuantumCircuit(n_qubits)
+
+    for layer in range(layers):
+        # Single-qubit random rotations
+        for qubit in range(n_qubits):
+            add_random_single_qubit_rotation(qc, qubit, rng)
+
+        # Two-qubit entangling gates
+        if layer % 2 == 0:
+            # Even layer → pair (1,2), (3,4), ...
+            pairs = [(i, i + 1) for i in range(1, n_qubits - 1, 2)]
+        else:
+            # Odd layer → pair (0,1), (2,3), ...
+            pairs = [(i, i + 1) for i in range(0, n_qubits - 1, 2)]
+
+        for q1, q2 in pairs:
+            if rng.random() < 0.5:
+                qc.cz(q1, q2)
+            else:
+                qc.cx(q1, q2)
+
+        qc.barrier()
+    return qc
+
+
+def nearest_neighbour_random_circuit(
+    n_qubits: int,
+    layers: int,
+    seed: int = 42,
+) -> QuantumCircuit:
+    """Creates a random circuit with single and two-qubit nearest-neighbor gates.
+
+    Gates are sampled following the prescription in https://arxiv.org/abs/2002.07730.
+
+    Returns:
+        A `QuantumCircuit` on `n_qubits` implementing `layers` of alternating
+        random single-qubit rotations and nearest-neighbor CZ/CX entanglers.
+    """
+    rng = np.random.default_rng(seed)
+    qc = QuantumCircuit(n_qubits)
+
+    for layer in range(layers):
+        # Single-qubit random rotations
+        for qubit in range(n_qubits):
+            add_random_single_qubit_rotation(qc, qubit, rng)
+
+        # Two-qubit entangling gates
+        if layer % 2 == 0:
+            # Even layer → pair (1,2), (3,4), ...
+            pairs = [(i, i + 1) for i in range(1, n_qubits - 1, 2)]
+        else:
+            # Odd layer → pair (0,1), (2,3), ...
+            pairs = [(i, i + 1) for i in range(0, n_qubits - 1, 2)]
+
+        for q1, q2 in pairs:
+            if rng.random() < 0.5:
+                qc.cz(q1, q2)
+            else:
+                qc.cx(q1, q2)
+
+        qc.barrier()
+    return qc
 
 
 
@@ -729,48 +789,5 @@
     h = nx * x + ny * y + nz * z
     u_mat = expm(-1j * theta * h)
 
-<<<<<<< HEAD
     th_u3, ph_u3, lam_u3 = extract_u_parameters(u_mat)
-    qc.u(th_u3, ph_u3, lam_u3, qubit)
-=======
-    return circ
-
-
-def nearest_neighbour_random_circuit(
-    n_qubits: int,
-    layers: int,
-    seed: int = 42,
-) -> QuantumCircuit:
-    """Creates a random circuit with single and two-qubit nearest-neighbor gates.
-
-    Gates are sampled following the prescription in https://arxiv.org/abs/2002.07730.
-
-    Returns:
-        A `QuantumCircuit` on `n_qubits` implementing `layers` of alternating
-        random single-qubit rotations and nearest-neighbor CZ/CX entanglers.
-    """
-    rng = np.random.default_rng(seed)
-    qc = QuantumCircuit(n_qubits)
-
-    for layer in range(layers):
-        # Single-qubit random rotations
-        for qubit in range(n_qubits):
-            add_random_single_qubit_rotation(qc, qubit, rng)
-
-        # Two-qubit entangling gates
-        if layer % 2 == 0:
-            # Even layer → pair (1,2), (3,4), ...
-            pairs = [(i, i + 1) for i in range(1, n_qubits - 1, 2)]
-        else:
-            # Odd layer → pair (0,1), (2,3), ...
-            pairs = [(i, i + 1) for i in range(0, n_qubits - 1, 2)]
-
-        for q1, q2 in pairs:
-            if rng.random() < 0.5:
-                qc.cz(q1, q2)
-            else:
-                qc.cx(q1, q2)
-
-        qc.barrier()
-    return qc
->>>>>>> 098591f8
+    qc.u(th_u3, ph_u3, lam_u3, qubit)