# Copyright (c) 2025 Chair for Design Automation, TUM
# All rights reserved.
#
# SPDX-License-Identifier: MIT
#
# Licensed under the MIT License

"""1TDVP + 2TDVP implementation with helper functions.

This module implements functions for performing time evolution on Matrix Product States (MPS)
using the Time-Dependent Variational Principle (TDVP). It provides utilities for:
  - Splitting and merging MPS tensors via singular value decomposition (SVD).
  - Updating local MPS tensors and bond tensors using Lanczos-based approximations of the matrix exponential.
  - Constructing effective local operators through contractions with MPO tensors and environment blocks.
  - Performing single-site and two-site TDVP integration schemes to evolve the MPS in time.

These methods are designed for simulating the dynamics of quantum many-body systems and are based on
techniques described in Haegeman et al., Phys. Rev. B 94, 165116 (2016).
"""

from __future__ import annotations

from typing import TYPE_CHECKING

import numpy as np
import opt_einsum as oe

from ..data_structures.simulation_parameters import PhysicsSimParams, StrongSimParams, WeakSimParams
from .matrix_exponential import expm_krylov

if TYPE_CHECKING:
    from numpy.typing import NDArray

    from ..data_structures.networks import MPO, MPS


def split_mps_tensor(
    tensor: NDArray[np.complex128],
    svd_distribution: str,
    sim_params: PhysicsSimParams | StrongSimParams | WeakSimParams,
    *,
    dynamic: bool,
) -> tuple[NDArray[np.complex128], NDArray[np.complex128]]:
    """Split a Matrix Product State (MPS) tensor into two tensors using singular value decomposition (SVD).

    The input tensor is assumed to have a composite physical index of dimension d0*d1 and virtual dimensions D0 and D2,
    i.e. its shape is (d0*d1, D0, D2). The function reshapes and splits it into two tensors:
      - A left tensor of shape (d0, D0, num_sv)
      - A right tensor of shape (d1, num_sv, D2)
    where num_sv is the number of singular values retained after truncation.

    The parameter `svd_distribution` determines how the singular values are distributed between
    the left and right tensors.
    It can be:
        - "left"  : Multiply the left tensor by the singular values.
        - "right" : Multiply the right tensor by the singular values.
        - "sqrt"  : Multiply both tensors by the square root of the singular values.

    Args:
        tensor (NDArray[np.complex128]): Input MPS tensor of shape (d0*d1, D0, D2).
        svd_distribution (str): How to distribute singular values ("left", "right", or "sqrt").
        sim_params: Simulation parameters containing threshold and max bond dimension
        dynamic: Determines if bond dimension is handled by dynamic TDVP (True) or truncation (False).

    Returns:
        tuple[NDArray[np.complex128], NDArray[np.complex128]]:
            A tuple (A0, A1) of MPS tensors after splitting.

    Raises:
        ValueError: If physical dimension can not be split in half evenly.
    """
    # Check that the physical dimension can be equally split
    if tensor.shape[0] % 2 != 0:
        msg = "The first dimension of the tensor must be divisible by 2."
        raise ValueError(msg)

    # Reshape the tensor from (d0*d1, D0, D2) to (d0, d1, D0, D2) and then transpose to bring
    # the left virtual dimension next to the first physical index: (d0, D0, d1, D2)
    d_physical = tensor.shape[0] // 2
    tensor_reshaped = tensor.reshape(d_physical, d_physical, tensor.shape[1], tensor.shape[2])
    tensor_transposed = tensor_reshaped.transpose((0, 2, 1, 3))
    shape_transposed = tensor_transposed.shape  # (d0, D0, d1, D2)

    # Merge the first two and last two indices for SVD: matrix of shape (d0*D0) x (d1*D2)
    matrix_for_svd = tensor_transposed.reshape(
        shape_transposed[0] * shape_transposed[1],
        shape_transposed[2] * shape_transposed[3],
    )
    u_mat, sigma, v_mat = np.linalg.svd(matrix_for_svd, full_matrices=False)

<<<<<<< HEAD
    # print('bond dim in 2TDVP before truncation', len(sigma))

    # # With truncation
    # cut_sum = 0
    # thresh_sq = sim_params.threshold**2
    # cut_index = 1
    # for i, s_val in enumerate(np.flip(sigma)):
    #     cut_sum += s_val**2
    #     if cut_sum >= thresh_sq:
    #         cut_index = len(sigma) - i
    #         break
    # if sim_params.max_bond_dim is not None:
    #     cut_index = min(cut_index, sim_params.max_bond_dim)

    # left_tensor = u_mat[:, :cut_index]
    # sigma = sigma[:cut_index]
    # right_tensor = v_mat[:cut_index, :]
    # norm = np.linalg.norm(sigma)
    # if norm > 0:
    #     sigma = sigma / norm

    # Without truncation
    left_tensor = u_mat
    sigma = sigma
    right_tensor = v_mat

=======
    # Handled by dynamic TDVP
    cut_index = len(sigma) if dynamic else min(len(sigma), sim_params.max_bond_dim)
    left_tensor = u_mat[:, :cut_index]
    sigma = sigma[:cut_index]
    right_tensor = v_mat[:cut_index, :]
>>>>>>> 098591f8

    # Reshape U and Vh back to tensor form:
    # U to shape (d0, D0, num_sv)
    left_tensor = left_tensor.reshape((shape_transposed[0], shape_transposed[1], len(sigma)))
    # Vh reshaped to (num_sv, d1, D2)
    right_tensor = right_tensor.reshape((len(sigma), shape_transposed[2], shape_transposed[3]))

    # Distribute the singular values according to the chosen option
    if svd_distribution == "left":
        left_tensor *= sigma
    elif svd_distribution == "right":
        right_tensor *= sigma[:, None, None]
    elif svd_distribution == "sqrt":
        sqrt_sigma = np.sqrt(sigma)
        left_tensor *= sqrt_sigma
        right_tensor *= sqrt_sigma[:, None, None]
    else:
        msg = "svd_distribution parameter must be left, right, or sqrt."
        raise ValueError(msg)

    # Adjust the ordering of indices in A1 so that the physical dimension comes first:
    right_tensor = right_tensor.transpose((1, 0, 2))
    return left_tensor, right_tensor


def merge_mps_tensors(
    left_tensor: NDArray[np.complex128], right_tensor: NDArray[np.complex128]
) -> NDArray[np.complex128]:
    """Merge two neighboring MPS tensors into one.

    The tensors left_tensor and right_tensor are contracted using opt_einsum. The contraction is performed
    over the common bond, and the resulting tensor is reshaped to combine the two physical dimensions into one.

    Args:
        left_tensor (NDArray[np.complex128]): Left MPS tensor.
        right_tensor (NDArray[np.complex128]): Right MPS tensor.

    Returns:
        NDArray[np.complex128]: The merged MPS tensor.
    """
    # Contract over the common bond (index 2 in A0 and index 0 in A1) using specified contraction pattern.
    merged_tensor = oe.contract("abc,dce->adbe", left_tensor, right_tensor)
    merged_shape = merged_tensor.shape
    # Reshape to combine the two physical dimensions.
    return merged_tensor.reshape((merged_shape[0] * merged_shape[1], merged_shape[2], merged_shape[3]))


def merge_mpo_tensors(
    left_tensor: NDArray[np.complex128], right_tensor: NDArray[np.complex128]
) -> NDArray[np.complex128]:
    """Merge two neighboring MPO tensors into one.

    The function contracts left_tensor and right_tensor over their shared virtual bond and
    then reshapes the result to combine the physical indices appropriately.

    Args:
        left_tensor (NDArray[np.complex128]): Left MPO tensor.
        right_tensor (NDArray[np.complex128]): Right MPO tensor.

    Returns:
        NDArray[np.complex128]: The merged MPO tensor.
    """
    merged_tensor = oe.contract("acei,bdif->abcdef", left_tensor, right_tensor, optimize=True)
    dims = merged_tensor.shape
    return merged_tensor.reshape((dims[0] * dims[1], dims[2] * dims[3], dims[4], dims[5]))


def update_right_environment(
    ket: NDArray[np.complex128],
    bra: NDArray[np.complex128],
    op: NDArray[np.complex128],
    right_env: NDArray[np.complex128],
) -> NDArray[np.complex128]:
    r"""Perform a contraction step from right to left with an operator inserted.

    The procedure involves:
      1. Contracting tensor A with the right operator block R.
      2. Contracting the result with the MPO tensor W.
      3. Permuting the indices.
      4. Contracting with the conjugate of tensor B to obtain the updated right environment.

    Args:
        ket (NDArray[np.complex128]): Tensor A (3-index tensor).
        bra (NDArray[np.complex128]): Tensor B (3-index tensor), to be conjugated.
        op (NDArray[np.complex128]): MPO tensor (4-index tensor).
        right_env (NDArray[np.complex128]): Right operator block (3-index tensor).

    Returns:
        NDArray[np.complex128]: The updated right operator block.
    """
    assert ket.ndim == 3
    assert bra.ndim == 3
    assert op.ndim == 4
    assert right_env.ndim == 3
    tensor = np.tensordot(ket, right_env, axes=1)
    tensor = np.tensordot(op, tensor, axes=((1, 3), (0, 2)))
    tensor = tensor.transpose((2, 1, 0, 3))
    return np.tensordot(tensor, bra.conj(), axes=((2, 3), (0, 2)))


def update_left_environment(
    ket: NDArray[np.complex128],
    bra: NDArray[np.complex128],
    op: NDArray[np.complex128],
    left_env: NDArray[np.complex128],
) -> NDArray[np.complex128]:
    r"""Perform a contraction step from left to right with an operator inserted.

    The process contracts:
      1. The left operator L with the conjugate of tensor B.
      2. The result with the MPO tensor W.
      3. Finally, contracts with tensor A to produce the updated left environment.

    Args:
        ket (NDArray[np.complex128]): Tensor A (3-index tensor).
        bra (NDArray[np.complex128]): Tensor B (3-index tensor), to be conjugated.
        op (NDArray[np.complex128]): MPO tensor (4-index tensor).
        left_env (NDArray[np.complex128]): Left operator block (3-index tensor).

    Returns:
        NDArray[np.complex128]: The updated left operator block.
    """
    tensor = np.tensordot(left_env, bra.conj(), axes=(2, 1))
    tensor = np.tensordot(op, tensor, axes=((0, 2), (2, 1)))
    return np.tensordot(ket, tensor, axes=((0, 1), (0, 2)))


def initialize_right_environments(psi: MPS, op: MPO) -> NDArray[np.complex128]:
    """Compute the right operator blocks (partial contractions) for the given MPS and MPO.

    Starting from the rightmost site, an identity-like tensor is constructed and then
    the network is contracted site-by-site moving to the left to produce a list of right operator blocks.

    Args:
        psi (MPS): The Matrix Product State representing the quantum state.
        op (MPO): The Matrix Product Operator representing the Hamiltonian.

    Returns:
        NDArray[np.complex128]: A list (of length equal to the number of sites) containing the right operator blocks.

    Raises:
        ValueError: If state and operator length does not match.
    """
    num_sites = psi.length
    if num_sites != op.length:
        msg = "The lengths of the state and the operator must match."
        raise ValueError(msg)

    right_blocks = [None for _ in range(num_sites)]
    right_virtual_dim = psi.tensors[num_sites - 1].shape[2]
    mpo_right_dim = op.tensors[num_sites - 1].shape[3]
    right_identity = np.zeros((right_virtual_dim, mpo_right_dim, right_virtual_dim), dtype=complex)
    for i in range(right_virtual_dim):
        for a in range(mpo_right_dim):
            right_identity[i, a, i] = 1
    right_blocks[num_sites - 1] = right_identity

    for site in reversed(range(num_sites - 1)):
        right_blocks[site] = update_right_environment(
            psi.tensors[site + 1], psi.tensors[site + 1], op.tensors[site + 1], right_blocks[site + 1]
        )
    return right_blocks


def project_site(
    left_env: NDArray[np.complex128],
    right_env: NDArray[np.complex128],
    op: NDArray[np.complex128],
    ket: NDArray[np.complex128],
) -> NDArray[np.complex128]:
    r"""Apply the local Hamiltonian operator on a tensor A.

    The function contracts the local MPS tensor A with the right environment R, then with the MPO tensor W,
    and finally with the left environment L, to yield the effective local Hamiltonian action.

    Args:
        left_env (NDArray[np.complex128]): Left operator block (3-index tensor).
        right_env (NDArray[np.complex128]): Right operator block (3-index tensor).
        op (NDArray[np.complex128]): MPO tensor (4-index tensor).
        ket (NDArray[np.complex128]): Local MPS tensor (3-index tensor).

    Returns:
        NDArray[np.complex128]: The resulting tensor after applying the local Hamiltonian.
    """
    tensor = np.tensordot(ket, right_env, axes=1)
    tensor = np.tensordot(op, tensor, axes=((1, 3), (0, 2)))
    tensor = np.tensordot(tensor, left_env, axes=((2, 1), (0, 1)))
    return tensor.transpose((0, 2, 1))


def project_bond(
    left_env: NDArray[np.complex128], right_env: NDArray[np.complex128], bond_tensor: NDArray[np.complex128]
) -> NDArray[np.complex128]:
    r"""Apply the "zero-site" bond contraction between two operator blocks L and R using a bond tensor C.

    The contraction is performed in two steps:
      1. Contract the bond tensor C with the right operator block R.
      2. Contract the resulting tensor with the left operator block L.

    Args:
        left_env (NDArray[np.complex128]): Left operator block (3-index tensor).
        right_env (NDArray[np.complex128]): Right operator block (3-index tensor).
        bond_tensor (NDArray[np.complex128]): Bond tensor (2-index tensor).

    Returns:
        NDArray[np.complex128]: The resulting tensor from the bond contraction.
    """
    tensor = np.tensordot(bond_tensor, right_env, axes=1)
    return np.tensordot(left_env, tensor, axes=((0, 1), (0, 1)))


def update_site(
    left_env: NDArray[np.complex128],
    right_env: NDArray[np.complex128],
    op: NDArray[np.complex128],
    ket: NDArray[np.complex128],
    dt: float,
    lanczos_iterations: int,
) -> NDArray[np.complex128]:
    """Evolve the local MPS tensor A forward in time using the local Hamiltonian.

    The function flattens tensor A, applies a Lanczos-based approximation of the matrix exponential
    to evolve it by time dt, and then reshapes the result back to the original tensor shape.

    Args:
        left_env (NDArray[np.complex128]): Left operator block.
        right_env (NDArray[np.complex128]): Right operator block.
        op (NDArray[np.complex128]): Local MPO tensor.
        ket (NDArray[np.complex128]): Local MPS tensor.
        dt (float): Time step for evolution.
        lanczos_iterations (int): Number of Lanczos iterations.

    Returns:
        NDArray[np.complex128]: The updated MPS tensor after evolution.
    """
    ket_flat = ket.reshape(-1)
    evolved_ket_flat = expm_krylov(
        lambda x: project_site(left_env, right_env, op, x.reshape(ket.shape)).reshape(-1),
        ket_flat,
        dt,
        lanczos_iterations,
    )
    return evolved_ket_flat.reshape(ket.shape)


def update_bond(
    left_env: NDArray[np.complex128],
    right_env: NDArray[np.complex128],
    bond_tensor: NDArray[np.complex128],
    dt: float,
    lanczos_iterations: int,
) -> NDArray[np.complex128]:
    """Evolve the bond tensor C using a Lanczos iteration for the "zero-site" bond contraction.

    The bond tensor C is flattened, evolved via the Krylov subspace approximation of the matrix exponential,
    and then reshaped back to its original form.

    Args:
        left_env (NDArray[np.complex128]): Left operator block.
        right_env (NDArray[np.complex128]): Right operator block.
        bond_tensor (NDArray[np.complex128]): Bond tensor.
        dt (float): Time step for the bond evolution.
        lanczos_iterations (int): Number of Lanczos iterations.

    Returns:
        NDArray[np.complex128]: The updated bond tensor after evolution.
    """
    bond_tensor_flat = bond_tensor.reshape(-1)
    evolved_bond_tensor_flat = expm_krylov(
        lambda x: project_bond(left_env, right_env, x.reshape(bond_tensor.shape)).reshape(-1),
        bond_tensor_flat,
        dt,
        lanczos_iterations,
    )
    return evolved_bond_tensor_flat.reshape(bond_tensor.shape)


def single_site_tdvp(
    state: MPS,
    hamiltonian: MPO,
    sim_params: PhysicsSimParams | StrongSimParams | WeakSimParams,
    numiter_lanczos: int = 50,
) -> None:
    """Perform symmetric single-site Time-Dependent Variational Principle (TDVP) integration.

    The function evolves the MPS state in time by sequentially updating each site tensor using
    local Hamiltonian evolution and bond updates. The process includes a left-to-right sweep followed by
    an optional right-to-left sweep for full integration.

    Args:
        state (MPS): The initial state represented as an MPS.
        hamiltonian (MPO): Hamiltonian represented as an MPO.
        sim_params (PhysicsSimParams | StrongSimParams | WeakSimParams):
            Simulation parameters containing the time step 'dt' (and possibly a threshold for SVD truncation).
        numiter_lanczos (int, optional): Number of Lanczos iterations for each local update. Defaults to 25.

    Raises:
        ValueError: If Hamiltonian is invalid length.
    """
    num_sites = hamiltonian.length
    if num_sites != state.length:
        msg = "The state and Hamiltonian must have the same number of sites."
        raise ValueError(msg)

    right_blocks = initialize_right_environments(state, hamiltonian)

    left_blocks = [None for _ in range(num_sites)]
    left_virtual_dim = state.tensors[0].shape[1]
    mpo_left_dim = hamiltonian.tensors[0].shape[2]
    left_identity = np.zeros((left_virtual_dim, mpo_left_dim, left_virtual_dim), dtype=right_blocks[0].dtype)
    for i in range(left_virtual_dim):
        for a in range(mpo_left_dim):
            left_identity[i, a, i] = 1
    left_blocks[0] = left_identity

    if isinstance(sim_params, (WeakSimParams, StrongSimParams)):
        sim_params.dt = 2

    # Left-to-right sweep: Update sites 0 to L-2.
    for i in range(num_sites - 1):
        state.tensors[i] = update_site(
            left_blocks[i],
            right_blocks[i],
            hamiltonian.tensors[i],
            state.tensors[i],
            0.5 * sim_params.dt,
            numiter_lanczos,
        )
        tensor_shape = state.tensors[i].shape
        reshaped_tensor = state.tensors[i].reshape((tensor_shape[0] * tensor_shape[1], tensor_shape[2]))
        site_tensor, bond_tensor = np.linalg.qr(reshaped_tensor)
        state.tensors[i] = site_tensor.reshape((tensor_shape[0], tensor_shape[1], site_tensor.shape[1]))
        left_blocks[i + 1] = update_left_environment(
            state.tensors[i], state.tensors[i], hamiltonian.tensors[i], left_blocks[i]
        )
        bond_tensor = update_bond(
            left_blocks[i + 1], right_blocks[i], bond_tensor, -0.5 * sim_params.dt, numiter_lanczos
        )
        state.tensors[i + 1] = oe.contract(state.tensors[i + 1], (0, 3, 2), bond_tensor, (1, 3), (0, 1, 2))

    if isinstance(sim_params, (WeakSimParams, StrongSimParams)):
        sim_params.dt = 1

    last = num_sites - 1
    state.tensors[last] = update_site(
        left_blocks[last],
        right_blocks[last],
        hamiltonian.tensors[last],
        state.tensors[last],
        sim_params.dt,
        numiter_lanczos,
    )

    if isinstance(sim_params, (WeakSimParams, StrongSimParams)):
        return

    # Right-to-left sweep: Update sites 1 to L-1.
    for i in reversed(range(1, num_sites)):
        state.tensors[i] = state.tensors[i].transpose((0, 2, 1))
        tensor_shape = state.tensors[i].shape
        reshaped_tensor = state.tensors[i].reshape((tensor_shape[0] * tensor_shape[1], tensor_shape[2]))
        site_tensor, bond_tensor = np.linalg.qr(reshaped_tensor)
        state.tensors[i] = site_tensor.reshape((tensor_shape[0], tensor_shape[1], site_tensor.shape[1])).transpose((
            0,
            2,
            1,
        ))
        right_blocks[i - 1] = update_right_environment(
            state.tensors[i], state.tensors[i], hamiltonian.tensors[i], right_blocks[i]
        )
        bond_tensor = bond_tensor.transpose()
        bond_tensor = update_bond(
            left_blocks[i], right_blocks[i - 1], bond_tensor, -0.5 * sim_params.dt, numiter_lanczos
        )
        state.tensors[i - 1] = oe.contract(state.tensors[i - 1], (0, 1, 3), bond_tensor, (3, 2), (0, 1, 2))
        state.tensors[i - 1] = update_site(
            left_blocks[i - 1],
            right_blocks[i - 1],
            hamiltonian.tensors[i - 1],
            state.tensors[i - 1],
            0.5 * sim_params.dt,
            numiter_lanczos,
        )


def two_site_tdvp(
    state: MPS,
    hamiltonian: MPO,
    sim_params: PhysicsSimParams | StrongSimParams | WeakSimParams,
<<<<<<< HEAD
    numiter_lanczos: int = 50,
=======
    numiter_lanczos: int = 25,
    *,
    dynamic: bool = False,
>>>>>>> 098591f8
) -> None:
    """Perform symmetric two-site TDVP integration.

    This function evolves the MPS by updating two neighboring sites simultaneously. The evolution involves:
      - Merging the two site tensors.
      - Applying the local Hamiltonian evolution on the merged tensor.
      - Splitting the merged tensor back into two tensors via SVD, using a specified singular value distribution.
      - Updating the operator blocks via left-to-right and right-to-left sweeps.

    Args:
        state (MPS): The initial state represented as an MPS.
        hamiltonian (MPO): Hamiltonian represented as an MPO.
        sim_params (PhysicsSimParams | StrongSimParams | WeakSimParams):
            Simulation parameters containing the time step 'dt' and SVD threshold.
        numiter_lanczos (int, optional): Number of Lanczos iterations for each local update. Defaults to 25.
        dynamic: Determines if bond dimension is handled by dynamic TDVP (True) or truncation (False).

    Raises:
        ValueError: If Hamiltonian is invalid length.
    """
    num_sites = hamiltonian.length
    if num_sites != state.length:
        msg = "State and Hamiltonian must have the same number of sites"
        raise ValueError(msg)
    if num_sites < 2:
        msg = "Hamiltonian is too short for a two-site update (2TDVP)."
        raise ValueError(msg)

    right_blocks = initialize_right_environments(state, hamiltonian)

    left_blocks = [None for _ in range(num_sites)]
    left_virtual_dim = state.tensors[0].shape[1]
    mpo_left_dim = hamiltonian.tensors[0].shape[2]
    left_identity = np.zeros((left_virtual_dim, mpo_left_dim, left_virtual_dim), dtype=right_blocks[0].dtype)
    for i in range(left_virtual_dim):
        for a in range(mpo_left_dim):
            left_identity[i, a, i] = 1
    left_blocks[0] = left_identity

    # Adjust simulation time step if simulation parameters require a unit time step.
    if isinstance(sim_params, (WeakSimParams, StrongSimParams)):
        sim_params.dt = 2

    # Left-to-right sweep for sites 0 to L-2.
    for i in range(num_sites - 2):
        merged_tensor = merge_mps_tensors(state.tensors[i], state.tensors[i + 1])
        merged_mpo = merge_mpo_tensors(hamiltonian.tensors[i], hamiltonian.tensors[i + 1])
        merged_tensor = update_site(
            left_blocks[i], right_blocks[i + 1], merged_mpo, merged_tensor, 0.5 * sim_params.dt, numiter_lanczos
        )
        state.tensors[i], state.tensors[i + 1] = split_mps_tensor(merged_tensor, "right", sim_params, dynamic=dynamic)
        left_blocks[i + 1] = update_left_environment(
            state.tensors[i], state.tensors[i], hamiltonian.tensors[i], left_blocks[i]
        )
        state.tensors[i + 1] = update_site(
            left_blocks[i + 1],
            right_blocks[i + 1],
            hamiltonian.tensors[i + 1],
            state.tensors[i + 1],
            -0.5 * sim_params.dt,
            numiter_lanczos,
        )

    # Guarantees unit time at final site for circuits
    if isinstance(sim_params, (WeakSimParams, StrongSimParams)):
        sim_params.dt = 1

    i = num_sites - 2
    merged_tensor = merge_mps_tensors(state.tensors[i], state.tensors[i + 1])
    merged_mpo = merge_mpo_tensors(hamiltonian.tensors[i], hamiltonian.tensors[i + 1])
    merged_tensor = update_site(
        left_blocks[i], right_blocks[i + 1], merged_mpo, merged_tensor, sim_params.dt, numiter_lanczos
    )
    # Only a single sweep is needed for circuits
    if isinstance(sim_params, (WeakSimParams, StrongSimParams)):
        state.tensors[i], state.tensors[i + 1] = split_mps_tensor(merged_tensor, "right", sim_params, dynamic=dynamic)
        return

    state.tensors[i], state.tensors[i + 1] = split_mps_tensor(merged_tensor, "left", sim_params, dynamic=dynamic)
    right_blocks[i] = update_right_environment(
        state.tensors[i + 1], state.tensors[i + 1], hamiltonian.tensors[i + 1], right_blocks[i + 1]
    )

    # Right-to-left sweep.
    for i in reversed(range(num_sites - 2)):
        state.tensors[i + 1] = update_site(
            left_blocks[i + 1],
            right_blocks[i + 1],
            hamiltonian.tensors[i + 1],
            state.tensors[i + 1],
            -0.5 * sim_params.dt,
            numiter_lanczos,
        )
        merged_tensor = merge_mps_tensors(state.tensors[i], state.tensors[i + 1])
        merged_mpo = merge_mpo_tensors(hamiltonian.tensors[i], hamiltonian.tensors[i + 1])
        merged_tensor = update_site(
            left_blocks[i], right_blocks[i + 1], merged_mpo, merged_tensor, 0.5 * sim_params.dt, numiter_lanczos
        )
        state.tensors[i], state.tensors[i + 1] = split_mps_tensor(merged_tensor, "left", sim_params, dynamic=dynamic)
        right_blocks[i] = update_right_environment(
            state.tensors[i + 1], state.tensors[i + 1], hamiltonian.tensors[i + 1], right_blocks[i + 1]
        )<|MERGE_RESOLUTION|>--- conflicted
+++ resolved
@@ -88,40 +88,11 @@
     )
     u_mat, sigma, v_mat = np.linalg.svd(matrix_for_svd, full_matrices=False)
 
-<<<<<<< HEAD
-    # print('bond dim in 2TDVP before truncation', len(sigma))
-
-    # # With truncation
-    # cut_sum = 0
-    # thresh_sq = sim_params.threshold**2
-    # cut_index = 1
-    # for i, s_val in enumerate(np.flip(sigma)):
-    #     cut_sum += s_val**2
-    #     if cut_sum >= thresh_sq:
-    #         cut_index = len(sigma) - i
-    #         break
-    # if sim_params.max_bond_dim is not None:
-    #     cut_index = min(cut_index, sim_params.max_bond_dim)
-
-    # left_tensor = u_mat[:, :cut_index]
-    # sigma = sigma[:cut_index]
-    # right_tensor = v_mat[:cut_index, :]
-    # norm = np.linalg.norm(sigma)
-    # if norm > 0:
-    #     sigma = sigma / norm
-
-    # Without truncation
-    left_tensor = u_mat
-    sigma = sigma
-    right_tensor = v_mat
-
-=======
     # Handled by dynamic TDVP
     cut_index = len(sigma) if dynamic else min(len(sigma), sim_params.max_bond_dim)
     left_tensor = u_mat[:, :cut_index]
     sigma = sigma[:cut_index]
     right_tensor = v_mat[:cut_index, :]
->>>>>>> 098591f8
 
     # Reshape U and Vh back to tensor form:
     # U to shape (d0, D0, num_sv)
@@ -511,13 +482,9 @@
     state: MPS,
     hamiltonian: MPO,
     sim_params: PhysicsSimParams | StrongSimParams | WeakSimParams,
-<<<<<<< HEAD
-    numiter_lanczos: int = 50,
-=======
     numiter_lanczos: int = 25,
     *,
     dynamic: bool = False,
->>>>>>> 098591f8
 ) -> None:
     """Perform symmetric two-site TDVP integration.
 
