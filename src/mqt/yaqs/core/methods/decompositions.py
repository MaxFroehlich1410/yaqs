--- conflicted
+++ resolved
@@ -116,10 +116,6 @@
     """
     u_tensor, s_vec, v_mat = right_svd(mps_tensor)
     cut_sum = 0
-<<<<<<< HEAD
-    thresh_sq = threshold
-=======
->>>>>>> 704f5a94
     cut_index = 1
     for i, s_val in enumerate(np.flip(s_vec)):
         cut_sum += s_val**2
