--- conflicted
+++ resolved
@@ -159,13 +159,7 @@
         tuple[MPS, MPO, list[int]]: A tuple containing the shortened MPS, the shortened MPO, and the window indices.
     """
     # Define a window for a local update.
-<<<<<<< HEAD
-    assert sim_params.window_size is not None
-
-    window = [first_site - sim_params.window_size, last_site + sim_params.window_size]
-=======
     window = [first_site - window_size, last_site + window_size]
->>>>>>> 098591f8
     window[0] = max(window[0], 0)
     window[1] = min(window[1], state.length - 1)
 
@@ -204,13 +198,6 @@
         window_size = 1 if state.write_max_bond_dim() < sim_params.max_bond_dim else 0
         short_state, short_mpo, window = apply_window(state, mpo, first_site, last_site, window_size)
         dynamic_tdvp(short_state, short_mpo, sim_params)
-<<<<<<< HEAD
-        # Replace the updated tensors back into the full state.
-        
-        for i in range(window[0], window[1] + 1):
-            state.tensors[i] = short_state.tensors[i - window[0]]
-=======
->>>>>>> 098591f8
     else:
         window_size = 1
         short_state, short_mpo, window = apply_window(state, mpo, first_site, last_site, window_size)
